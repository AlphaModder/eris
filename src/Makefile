# Makefile for building Lua+Eris, based on the original Lua Makefile.
# See ../doc/readme.html for installation and customization instructions.

# == CHANGE THE SETTINGS BELOW TO SUIT YOUR ENVIRONMENT =======================

# Your platform. See PLATS for possible values.
PLAT= none

CC= gcc -std=gnu99
CFLAGS= -O2 -Wall -Wextra -DLUA_COMPAT_5_2 $(SYSCFLAGS) $(MYCFLAGS)
LDFLAGS= $(SYSLDFLAGS) $(MYLDFLAGS)
LIBS= -lm $(SYSLIBS) $(MYLIBS)

AR= ar rcu
RANLIB= ranlib
RM= rm -f

SYSCFLAGS=
SYSLDFLAGS=
SYSLIBS=

MYCFLAGS=
MYLDFLAGS=
MYLIBS=
MYOBJS=eris.o

# == END OF USER SETTINGS -- NO NEED TO CHANGE ANYTHING BELOW THIS LINE =======

PLATS= aix bsd c89 freebsd generic linux macosx mingw posix solaris

LUA_A=	liblua.a
CORE_O=	lapi.o lcode.o lctype.o ldebug.o ldo.o ldump.o lfunc.o lgc.o llex.o \
	lmem.o lobject.o lopcodes.o lparser.o lstate.o lstring.o ltable.o \
	ltm.o lundump.o lvm.o lzio.o
LIB_O=	lauxlib.o lbaselib.o lbitlib.o lcorolib.o ldblib.o liolib.o \
	lmathlib.o loslib.o lstrlib.o ltablib.o lutf8lib.o loadlib.o linit.o
BASE_O= $(CORE_O) $(LIB_O) $(MYOBJS)

LUA_T=	lua
LUA_O=	lua.o

LUAC_T=	luac
LUAC_O=	luac.o

TESTP_T= ../test/persist
TESTP_O= ../test/persist.o

TESTUP_T= ../test/unpersist
TESTUP_O= ../test/unpersist.o

ALL_O= $(BASE_O) $(LUA_O) $(LUAC_O) $(TESTP_O) $(TESTUP_O)
ALL_T= $(LUA_A) $(LUA_T) $(LUAC_T) $(TESTP_T) $(TESTUP_T)
ALL_A= $(LUA_A)

# Targets start here.
default: $(PLAT)

all:	$(ALL_T)

o:	$(ALL_O)

a:	$(ALL_A)

$(LUA_A): $(BASE_O)
	$(AR) $@ $(BASE_O)
	$(RANLIB) $@

$(LUA_T): $(LUA_O) $(LUA_A)
	$(CC) -o $@ $(LDFLAGS) $(LUA_O) $(LUA_A) $(LIBS)

$(LUAC_T): $(LUAC_O) $(LUA_A)
	$(CC) -o $@ $(LDFLAGS) $(LUAC_O) $(LUA_A) $(LIBS)

$(TESTP_T): $(TESTP_O) $(LUA_A)
	$(CC) -o $@ $(LDFLAGS) $(TESTP_O) $(LUA_A) $(LIBS)

$(TESTUP_T): $(TESTUP_O) $(LUA_A)
	$(CC) -o $@ $(LDFLAGS) $(TESTUP_O) $(LUA_A) $(LIBS)

$(TESTP_O): lua.h lualib.h lauxlib.h
	$(CC) -c -o $@ ../test/persist.c -I../src

$(TESTUP_O): ../test/unpersist.c lua.h lualib.h lauxlib.h
	 $(CC) -c -o $@ ../test/unpersist.c -I../src

clean:
	$(RM) $(ALL_T) $(ALL_O)

depend:
	@$(CC) $(CFLAGS) -MM l*.c

echo:
	@echo "PLAT= $(PLAT)"
	@echo "CC= $(CC)"
	@echo "CFLAGS= $(CFLAGS)"
	@echo "LDFLAGS= $(SYSLDFLAGS)"
	@echo "LIBS= $(LIBS)"
	@echo "AR= $(AR)"
	@echo "RANLIB= $(RANLIB)"
	@echo "RM= $(RM)"

# Convenience targets for popular platforms
ALL= all

none:
	@echo "Please do 'make PLATFORM' where PLATFORM is one of these:"
	@echo "   $(PLATS)"

aix:
	$(MAKE) $(ALL) CC="xlc" CFLAGS="-O2 -DLUA_USE_POSIX -DLUA_USE_DLOPEN" SYSLIBS="-ldl" SYSLDFLAGS="-brtl -bexpall"

bsd:
	$(MAKE) $(ALL) SYSCFLAGS="-DLUA_USE_POSIX -DLUA_USE_DLOPEN" SYSLIBS="-Wl,-E"

c89:
	$(MAKE) $(ALL) SYSCFLAGS="-DLUA_USE_C89" CC="gcc -std=c89"
	@echo ''
	@echo '*** C89 does not guarantee 64-bit integers for Lua.'
	@echo ''


freebsd:
	$(MAKE) $(ALL) SYSCFLAGS="-DLUA_USE_LINUX" SYSLIBS="-Wl,-E -lreadline"

generic: $(ALL)

linux:
	$(MAKE) $(ALL) SYSCFLAGS="-DLUA_USE_LINUX" SYSLIBS="-Wl,-E -ldl -lreadline"

macosx:
	$(MAKE) $(ALL) SYSCFLAGS="-DLUA_USE_MACOSX" SYSLIBS="-lreadline" CC=cc

mingw:
	$(MAKE) "LUA_A=lua53.dll" "LUA_T=lua.exe" \
	"AR=$(CC) -shared -o" "RANLIB=strip --strip-unneeded" \
	"SYSCFLAGS=-DLUA_BUILD_AS_DLL" "SYSLIBS=" "SYSLDFLAGS=-s" lua.exe
	$(MAKE) "LUAC_T=luac.exe" luac.exe
	$(MAKE) "TESTP_T=../test/persist.exe" ../test/persist.exe
	$(MAKE) "TESTUP_T=../test/unpersist.exe" ../test/unpersist.exe

posix:
	$(MAKE) $(ALL) SYSCFLAGS="-DLUA_USE_POSIX"

solaris:
	$(MAKE) $(ALL) SYSCFLAGS="-DLUA_USE_POSIX -DLUA_USE_DLOPEN -D_REENTRANT" SYSLIBS="-ldl"

# list targets that do not create files (but not all makes understand .PHONY)
.PHONY: all $(PLATS) default o a clean depend echo none

# DO NOT DELETE

lapi.o: lapi.c lprefix.h lua.h luaconf.h lapi.h llimits.h lstate.h \
 lobject.h ltm.h lzio.h lmem.h ldebug.h ldo.h lfunc.h lgc.h lstring.h \
 ltable.h lundump.h lvm.h
lauxlib.o: lauxlib.c lprefix.h lua.h luaconf.h lauxlib.h
lbaselib.o: lbaselib.c lprefix.h lua.h luaconf.h lauxlib.h lualib.h
lbitlib.o: lbitlib.c lprefix.h lua.h luaconf.h lauxlib.h lualib.h
lcode.o: lcode.c lprefix.h lua.h luaconf.h lcode.h llex.h lobject.h \
 llimits.h lzio.h lmem.h lopcodes.h lparser.h ldebug.h lstate.h ltm.h \
 ldo.h lgc.h lstring.h ltable.h lvm.h
lcorolib.o: lcorolib.c lprefix.h lua.h luaconf.h lauxlib.h lualib.h
lctype.o: lctype.c lprefix.h lctype.h lua.h luaconf.h llimits.h
ldblib.o: ldblib.c lprefix.h lua.h luaconf.h lauxlib.h lualib.h
ldebug.o: ldebug.c lprefix.h lua.h luaconf.h lapi.h llimits.h lstate.h \
 lobject.h ltm.h lzio.h lmem.h lcode.h llex.h lopcodes.h lparser.h \
 ldebug.h ldo.h lfunc.h lstring.h lgc.h ltable.h lvm.h
ldo.o: ldo.c lprefix.h lua.h luaconf.h lapi.h llimits.h lstate.h \
 lobject.h ltm.h lzio.h lmem.h ldebug.h ldo.h lfunc.h lgc.h lopcodes.h \
 lparser.h lstring.h ltable.h lundump.h lvm.h
ldump.o: ldump.c lprefix.h lua.h luaconf.h lobject.h llimits.h lstate.h \
 ltm.h lzio.h lmem.h lundump.h
lfunc.o: lfunc.c lprefix.h lua.h luaconf.h lfunc.h lobject.h llimits.h \
 lgc.h lstate.h ltm.h lzio.h lmem.h
lgc.o: lgc.c lprefix.h lua.h luaconf.h ldebug.h lstate.h lobject.h \
 llimits.h ltm.h lzio.h lmem.h ldo.h lfunc.h lgc.h lstring.h ltable.h
linit.o: linit.c lprefix.h lua.h luaconf.h lualib.h lauxlib.h
liolib.o: liolib.c lprefix.h lua.h luaconf.h lauxlib.h lualib.h
llex.o: llex.c lprefix.h lua.h luaconf.h lctype.h llimits.h ldebug.h \
 lstate.h lobject.h ltm.h lzio.h lmem.h ldo.h lgc.h llex.h lparser.h \
 lstring.h ltable.h
lmathlib.o: lmathlib.c lprefix.h lua.h luaconf.h lauxlib.h lualib.h
lmem.o: lmem.c lprefix.h lua.h luaconf.h ldebug.h lstate.h lobject.h \
 llimits.h ltm.h lzio.h lmem.h ldo.h lgc.h
loadlib.o: loadlib.c lprefix.h lua.h luaconf.h lauxlib.h lualib.h
lobject.o: lobject.c lprefix.h lua.h luaconf.h lctype.h llimits.h \
 ldebug.h lstate.h lobject.h ltm.h lzio.h lmem.h ldo.h lstring.h lgc.h \
 lvm.h
lopcodes.o: lopcodes.c lprefix.h lopcodes.h llimits.h lua.h luaconf.h
loslib.o: loslib.c lprefix.h lua.h luaconf.h lauxlib.h lualib.h
lparser.o: lparser.c lprefix.h lua.h luaconf.h lcode.h llex.h lobject.h \
 llimits.h lzio.h lmem.h lopcodes.h lparser.h ldebug.h lstate.h ltm.h \
 ldo.h lfunc.h lstring.h lgc.h ltable.h
lstate.o: lstate.c lprefix.h lua.h luaconf.h lapi.h llimits.h lstate.h \
 lobject.h ltm.h lzio.h lmem.h ldebug.h ldo.h lfunc.h lgc.h llex.h \
 lstring.h ltable.h
lstring.o: lstring.c lprefix.h lua.h luaconf.h ldebug.h lstate.h \
 lobject.h llimits.h ltm.h lzio.h lmem.h ldo.h lstring.h lgc.h
lstrlib.o: lstrlib.c lprefix.h lua.h luaconf.h lauxlib.h lualib.h
ltable.o: ltable.c lprefix.h lua.h luaconf.h ldebug.h lstate.h lobject.h \
 llimits.h ltm.h lzio.h lmem.h ldo.h lgc.h lstring.h ltable.h lvm.h
ltablib.o: ltablib.c lprefix.h lua.h luaconf.h lauxlib.h lualib.h
ltm.o: ltm.c lprefix.h lua.h luaconf.h ldebug.h lstate.h lobject.h \
 llimits.h ltm.h lzio.h lmem.h ldo.h lstring.h lgc.h ltable.h lvm.h
lua.o: lua.c lprefix.h lua.h luaconf.h lauxlib.h lualib.h
luac.o: luac.c lprefix.h lua.h luaconf.h lauxlib.h lobject.h llimits.h \
 lstate.h ltm.h lzio.h lmem.h lundump.h ldebug.h lopcodes.h
lundump.o: lundump.c lprefix.h lua.h luaconf.h ldebug.h lstate.h \
 lobject.h llimits.h ltm.h lzio.h lmem.h ldo.h lfunc.h lstring.h lgc.h \
 lundump.h
lutf8lib.o: lutf8lib.c lprefix.h lua.h luaconf.h lauxlib.h lualib.h
lvm.o: lvm.c lprefix.h lua.h luaconf.h ldebug.h lstate.h lobject.h \
 llimits.h ltm.h lzio.h lmem.h ldo.h lfunc.h lgc.h lopcodes.h lstring.h \
 ltable.h lvm.h
lzio.o: lzio.c lprefix.h lua.h luaconf.h llimits.h lmem.h lstate.h \
<<<<<<< HEAD
  lobject.h ltm.h lzio.h
eris.o: eris.c lua.h lauxlib.h lualib.h ldebug.h ldo.h lfunc.h lobject.h \
 lstate.h lstring.h lzio.h eris.h

=======
 lobject.h ltm.h lzio.h
>>>>>>> c18cb8c9

# (end of Makefile)<|MERGE_RESOLUTION|>--- conflicted
+++ resolved
@@ -212,13 +212,8 @@
  llimits.h ltm.h lzio.h lmem.h ldo.h lfunc.h lgc.h lopcodes.h lstring.h \
  ltable.h lvm.h
 lzio.o: lzio.c lprefix.h lua.h luaconf.h llimits.h lmem.h lstate.h \
-<<<<<<< HEAD
-  lobject.h ltm.h lzio.h
+ lobject.h ltm.h lzio.h
 eris.o: eris.c lua.h lauxlib.h lualib.h ldebug.h ldo.h lfunc.h lobject.h \
  lstate.h lstring.h lzio.h eris.h
 
-=======
- lobject.h ltm.h lzio.h
->>>>>>> c18cb8c9
-
 # (end of Makefile)